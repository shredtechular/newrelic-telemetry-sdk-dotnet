﻿using NewRelic.Telemetry;
using NewRelic.Telemetry.Transport;
using NRSpans = NewRelic.Telemetry.Spans;
using System.Collections.Generic;
using System.Threading;
using System.Threading.Tasks;
using System;
using Microsoft.Extensions.Logging;
using Microsoft.Extensions.Configuration;
using System.Linq;
using OpenTelemetry.Trace.Export;
using OpenTelemetry.Trace;

namespace OpenTelemetry.Exporter.NewRelic
{
    /// <summary>
    /// An exporter used to send Trace/Span information to New Relic.
    /// </summary>
    public class NewRelicTraceExporter : SpanExporter
    {
        private readonly NRSpans.SpanDataSender _spanDataSender;

        private const string _attribName_url = "http.url";
        private const string _parentId_NullValue = "0000000000000000";

        private readonly ILogger _logger;
        private readonly TelemetryConfiguration _config;
        private readonly string[] _nrEndpoints;


        /// <summary>
        /// Configures the Trace Exporter accepting settings from any configuration provider supported by Microsoft.Extensions.Configuration.
        /// </summary>
        /// <param name="configProvider"></param>
        public NewRelicTraceExporter(IConfiguration configProvider) : this(configProvider, null)
        {
        }

        /// <summary>
        /// Configures the Trace Exporter accepting settings from any configuration provider supported by Microsoft.Extensions.Configuration.
        /// Also accepts any logging infrastructure supported by Microsoft.Extensions.Logging.
        /// </summary>
        /// <param name="configProvider"></param>
        /// <param name="loggerFactory"></param>
        public NewRelicTraceExporter(IConfiguration configProvider, ILoggerFactory loggerFactory) : this(new TelemetryConfiguration(configProvider), loggerFactory)
        {
        }

        /// <summary>
        /// Configures the Trace Exporter accepting configuration settings from an instance of the New Relic Telemetry SDK configuration object.
        /// </summary>
        /// <param name="config"></param>
        public NewRelicTraceExporter(TelemetryConfiguration config) : this(config, null)
        {
        }

        /// <summary>
        /// Configures the Trace Exporter accepting configuration settings from an instance of the New Relic Telemetry SDK configuration object.  Also
        /// accepts a logger factory supported by Microsoft.Extensions.Logging.
        /// </summary>
        /// <param name="config"></param>
        public NewRelicTraceExporter(TelemetryConfiguration config, ILoggerFactory loggerFactory) : this(new NRSpans.SpanDataSender(config, loggerFactory),config,loggerFactory)
        {
        }

        internal NewRelicTraceExporter(NRSpans.SpanDataSender spanDataSender, TelemetryConfiguration config, ILoggerFactory loggerFactory)
        {
            _spanDataSender = spanDataSender;

            _config = config;

            _nrEndpoints = config.NewRelicEndpoints.Select(x => x.ToLower()).ToArray();

            if (loggerFactory != null)
            {
                _logger = loggerFactory.CreateLogger("NewRelicTraceExporter");
            }
        }


        /// <summary>
        /// Responsible for sending Open Telemetry Spans to New Relic endpoint.
        /// </summary>
        /// <param name="otSpans">Collection of Open Telemetry spans to be sent to New Relic</param>
        /// <param name="cancellationToken"></param>
        /// <returns></returns>
        public async override Task<ExportResult> ExportAsync(IEnumerable<Span> otSpans, CancellationToken cancellationToken)
        {
            if (otSpans == null) throw new ArgumentNullException(nameof(otSpans));
            if (cancellationToken == null) throw new ArgumentNullException(nameof(cancellationToken));

            var nrSpanBatch = ToNewRelicSpanBatch(otSpans);

            if(nrSpanBatch.Spans.Count == 0)
            {
                return ExportResult.Success;
            }

            var result = await _spanDataSender.SendDataAsync(nrSpanBatch);

            switch (result.ResponseStatus)
            {
                case NewRelicResponseStatus.DidNotSend_NoData:
                case NewRelicResponseStatus.Success:
                    return ExportResult.Success;
               
                case NewRelicResponseStatus.Failure:
                default:
                    return ExportResult.FailedRetryable;
            }
        }

        public override Task ShutdownAsync(CancellationToken cancellationToken)
        {
            return Task.FromResult(true);
        }

        public void Dispose()
        {
        }

        private NRSpans.SpanBatch ToNewRelicSpanBatch(IEnumerable<Span> otSpans)
        {
            var nrSpans = new List<NRSpans.Span>();
            var spanIdsToFilter = new List<string>();

            foreach (var otSpan in otSpans)
            {
                if(otSpan == null)
                {
                    continue;
                }

                try
                {
                    var nrSpan = ToNewRelicSpan(otSpan);
                    if(nrSpan == null)
                    {
                        spanIdsToFilter.Add(otSpan.Context.SpanId.ToHexString());
                    }
                    else
                    {
                        nrSpans.Add(nrSpan);
                    }
                }
                catch (Exception ex)
                {
                    if (_logger != null)
                    {
                        var otSpanId = "<unknown>";
                        try
                        {
                            otSpanId = otSpan.Context.SpanId.ToHexString();
                        }
                        catch { }

                        _logger.LogError(null, ex, $"Error translating Open Telemetry Span {otSpanId} to New Relic Span.");
                    }
                }
            }

            nrSpans = FilterSpans(nrSpans, spanIdsToFilter);

            var spanBatchBuilder = NRSpans.SpanBatchBuilder.Create();

            spanBatchBuilder.WithSpans(nrSpans);

            var nrSpanBatch = spanBatchBuilder.Build();

            return nrSpanBatch;
        }

        private List<NRSpans.Span> FilterSpans(List<NRSpans.Span> spans, List<string> spanIdsToFilter)
        {
            if(spanIdsToFilter.Count == 0)
            {
                return spans;
            }

            var newSpanIdsToFilter = spans.Where(x => spanIdsToFilter.Contains(x.ParentId)).Select(x=>x.Id).ToArray();

            if(newSpanIdsToFilter.Length == 0)
            {
                return spans;
            }

            spanIdsToFilter = spanIdsToFilter.Union(newSpanIdsToFilter).ToList();
            spans = spans.Where(x => !newSpanIdsToFilter.Contains(x.Id)).ToList();
            return FilterSpans(spans, spanIdsToFilter);
        }


        private NRSpans.Span ToNewRelicSpan(Span openTelemetrySpan)
        {
            if (openTelemetrySpan == null) throw new ArgumentNullException(nameof(openTelemetrySpan));
            if (openTelemetrySpan.Context == null) throw new NullReferenceException($"{nameof(openTelemetrySpan)}.Context");
            if (openTelemetrySpan.Context.SpanId == null) throw new NullReferenceException($"{nameof(openTelemetrySpan)}.Context.SpanId");
            if (openTelemetrySpan.Context.TraceId == null) throw new NullReferenceException($"{nameof(openTelemetrySpan)}.Context.TraceId");
            if (openTelemetrySpan.StartTimestamp == null) throw new NullReferenceException($"{nameof(openTelemetrySpan)}.StartTimestamp");

            var newRelicSpanBuilder = NRSpans.SpanBuilder.Create(openTelemetrySpan.Context.SpanId.ToHexString())
                   .WithTraceId(openTelemetrySpan.Context.TraceId.ToHexString())
                   .WithExecutionTimeInfo(openTelemetrySpan.StartTimestamp, openTelemetrySpan.EndTimestamp)   //handles Nulls
                   .HasError(!openTelemetrySpan.Status.IsOk)
                   .WithName(openTelemetrySpan.Name);       //Handles Nulls

            if (!string.IsNullOrWhiteSpace(_config.ServiceName))
            {
                newRelicSpanBuilder.WithServiceName(_config.ServiceName);
            }

<<<<<<< HEAD
            if (openTelemetrySpan.ParentSpanId != null && openTelemetrySpan.ParentSpanId.ToHexString() != _parentId_NullValue)
=======
            if (openTelemetrySpan.ParentSpanId != null && openTelemetrySpan.ParentSpanId != default)
>>>>>>> fcdc0dc8
            {
                newRelicSpanBuilder.WithParentId(openTelemetrySpan.ParentSpanId.ToHexString());
            }

            if (openTelemetrySpan.Attributes != null)
            {
                foreach (var spanAttrib in openTelemetrySpan.Attributes)
                {
                    //Filter out calls to New Relic endpoint as these will cause an infinite loop
                    if (string.Equals(spanAttrib.Key, _attribName_url, StringComparison.OrdinalIgnoreCase)
                        && _nrEndpoints.Contains(spanAttrib.Value?.ToString().ToLower()))
                    {
                        return null;
                    }

                    newRelicSpanBuilder.WithAttribute(spanAttrib.Key, spanAttrib.Value);
                }
            }

            return newRelicSpanBuilder.Build();
        }
    }
}<|MERGE_RESOLUTION|>--- conflicted
+++ resolved
@@ -209,11 +209,7 @@
                 newRelicSpanBuilder.WithServiceName(_config.ServiceName);
             }
 
-<<<<<<< HEAD
-            if (openTelemetrySpan.ParentSpanId != null && openTelemetrySpan.ParentSpanId.ToHexString() != _parentId_NullValue)
-=======
             if (openTelemetrySpan.ParentSpanId != null && openTelemetrySpan.ParentSpanId != default)
->>>>>>> fcdc0dc8
             {
                 newRelicSpanBuilder.WithParentId(openTelemetrySpan.ParentSpanId.ToHexString());
             }
