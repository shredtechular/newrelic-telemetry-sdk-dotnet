--- conflicted
+++ resolved
@@ -33,14 +33,11 @@
   </ItemGroup>
 
   <ItemGroup>
-<<<<<<< HEAD
     <ProjectReference Include="..\NewRelic.Telemetry\NewRelic.Telemetry.csproj" />
-=======
     <None Include="..\..\LICENSE">
       <Pack>True</Pack>
       <PackagePath></PackagePath>
     </None>
->>>>>>> 88d81ada
   </ItemGroup>
 
 </Project>