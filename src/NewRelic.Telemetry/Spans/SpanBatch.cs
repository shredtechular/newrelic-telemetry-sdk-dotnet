﻿using System.Collections.Generic;
using System.Runtime.Serialization;
using Utf8Json;
using Utf8Json.Resolvers;
using System.Linq;
using NewRelic.Telemetry.Transport;

namespace NewRelic.Telemetry.Spans
{
    public class SpanBatch : ITelemetryDataType
    {
<<<<<<< HEAD
=======

        /// <summary>
        /// Properties that are common to all spans being submitted as part of this SpanBatch.
        /// </summary>
>>>>>>> 48393051
        [DataMember(Name = "common")]
        public SpanBatchCommonProperties CommonProperties { get; internal set; }

        public List<Span> Spans { get; internal set; }

        internal SpanBatch()
        {
        }

        internal SpanBatch(SpanBatchCommonProperties commonProperties, IEnumerable<Span> spans)
        {
            CommonProperties = commonProperties;
            Spans = spans.ToList();
        }

        public string ToJson()
        {
            return JsonSerializer.ToJsonString(new[] { this }, StandardResolver.ExcludeNullCamelCase);
        }
    }


}<|MERGE_RESOLUTION|>--- conflicted
+++ resolved
@@ -9,16 +9,16 @@
 {
     public class SpanBatch : ITelemetryDataType
     {
-<<<<<<< HEAD
-=======
 
         /// <summary>
         /// Properties that are common to all spans being submitted as part of this SpanBatch.
         /// </summary>
->>>>>>> 48393051
         [DataMember(Name = "common")]
         public SpanBatchCommonProperties CommonProperties { get; internal set; }
 
+        /// <summary>
+        /// The spans that are being reported as part of this batch.
+        /// </summary>
         public List<Span> Spans { get; internal set; }
 
         internal SpanBatch()
