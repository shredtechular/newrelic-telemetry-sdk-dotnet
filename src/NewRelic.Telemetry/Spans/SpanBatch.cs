--- conflicted
+++ resolved
@@ -1,11 +1,8 @@
 ﻿using System.Collections.Generic;
-<<<<<<< HEAD
 using System.Runtime.Serialization;
 using Utf8Json;
 using Utf8Json.Resolvers;
-=======
 using System.Linq;
->>>>>>> 7b74bfae
 
 namespace NewRelic.Telemetry.Spans
 {
@@ -20,29 +17,16 @@
         {
         }
 
+        internal SpanBatch(SpanBatchCommonProperties commonProperties, IEnumerable<Span> spans)
+        {
+            CommonProperties = commonProperties;
+            Spans = spans.ToList();
+        }
+
         public string ToJson()
         {
             return JsonSerializer.ToJsonString(new[] { this }, StandardResolver.ExcludeNullCamelCase);
         }
-
-        public static SpanBatch[] Split(SpanBatch batch)
-        {
-            var countSpans = batch.Spans.Count;
-            if(countSpans <= 1)
-            {
-                return null;
-            }
-
-            var targetSpanCount = countSpans / 2;
-            var batch0Spans = batch.Spans.Take(targetSpanCount).ToList();
-            var batch1Spans = batch.Spans.Skip(targetSpanCount).ToList();
-
-            var batch0 = new SpanBatch(batch0Spans, batch.Attributes, batch.TraceId);
-            var batch1 = new SpanBatch(batch1Spans, batch.Attributes, batch.TraceId);
-
-            return new[]{ batch0, batch1 };
-        }
-
     }
 
 
