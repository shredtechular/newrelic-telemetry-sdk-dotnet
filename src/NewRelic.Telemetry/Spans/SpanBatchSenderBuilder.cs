﻿using System;
using NewRelic.Telemetry.Transport;

namespace NewRelic.Telemetry.Spans
{
    public class SpanBatchSenderBuilder
    {
        private string _traceUrl = "https://trace-api.newrelic.com/trace/v1";
        private string _apiKey;
        private bool _auditLoggingEnabled = false;

        public string TraceUrl { get => _traceUrl; internal set => _traceUrl = value; }

        public SpanBatchSender Build()
        {
            SpanBatchMarshaller marshaller = new SpanBatchMarshaller();
            if (_apiKey == null)
            {
                throw new ArgumentNullException("apiKey");
            }

<<<<<<< HEAD
            IBatchDataSender sender = new BatchDataSender(_apiKey, TraceUrl, _auditLoggingEnabled);
=======
            IBatchDataSender sender = new BatchDataSender(_apiKey, _traceUrl, _auditLoggingEnabled, TimeSpan.FromSeconds(5));
>>>>>>> 8a5c5116
            return new SpanBatchSender(sender, marshaller);
        }

        public SpanBatchSenderBuilder UrlOverride(string urlOverride)
        {
            TraceUrl = urlOverride;
            return this;
        }

        public SpanBatchSenderBuilder ApiKey(string apiKey)
        {
            _apiKey = apiKey;
            return this;
        }

        public SpanBatchSenderBuilder EnableAuditLogging()
        {
            _auditLoggingEnabled = true;
            return this;
        }
    }
 }<|MERGE_RESOLUTION|>--- conflicted
+++ resolved
@@ -19,11 +19,9 @@
                 throw new ArgumentNullException("apiKey");
             }
 
-<<<<<<< HEAD
-            IBatchDataSender sender = new BatchDataSender(_apiKey, TraceUrl, _auditLoggingEnabled);
-=======
-            IBatchDataSender sender = new BatchDataSender(_apiKey, _traceUrl, _auditLoggingEnabled, TimeSpan.FromSeconds(5));
->>>>>>> 8a5c5116
+
+            IBatchDataSender sender = new BatchDataSender(_apiKey, TraceUrl, _auditLoggingEnabled, TimeSpan.FromSeconds(5));
+
             return new SpanBatchSender(sender, marshaller);
         }
 
