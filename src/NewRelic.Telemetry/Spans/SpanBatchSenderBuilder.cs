--- conflicted
+++ resolved
@@ -8,13 +8,8 @@
         private string _traceUrl = "https://trace-api.newrelic.com/trace/v1";
         private string _apiKey;
         private bool _auditLoggingEnabled = false;
-<<<<<<< HEAD
-        
-=======
-
         public string TraceUrl { get => _traceUrl; internal set => _traceUrl = value; }
 
->>>>>>> ce5b0247
         public SpanBatchSender Build()
         {
             if (_apiKey == null)
