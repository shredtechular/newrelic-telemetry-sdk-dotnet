﻿using System.Collections.Generic;
using System.Runtime.Serialization;

namespace NewRelic.Telemetry.Spans
{
    public class SpanBatchCommonProperties
    {
<<<<<<< HEAD
        [DataMember(Name = "trace.id")]
        public string TraceId { get; internal set; }

=======
        /// <summary>
        /// Optional:  A unique identifier that links all of the Spans that are part of this batch.  This field 
        /// should be used when all spans being reported are part of the same operation.  Alternatively,
        /// you can set the <see cref="Span.TraceId">TraceId</see> on each span individually./>
        /// </summary>
        [DataMember(Name = "trace.id")]
        public string TraceId { get; internal set; }

        /// <summary>
        /// Provides additional contextual information that is common to all of the
        /// Spans being reported in this SpanBatch.
        /// </summary>
>>>>>>> 48393051
        public Dictionary<string,object> Attributes { get; internal set; }

        internal SpanBatchCommonProperties()
        {
        }
    }


}<|MERGE_RESOLUTION|>--- conflicted
+++ resolved
@@ -3,13 +3,11 @@
 
 namespace NewRelic.Telemetry.Spans
 {
+    /// <summary>
+    /// Properties that are common all of the Spans that are part of the SpanBatch.
+    /// </summary>
     public class SpanBatchCommonProperties
     {
-<<<<<<< HEAD
-        [DataMember(Name = "trace.id")]
-        public string TraceId { get; internal set; }
-
-=======
         /// <summary>
         /// Optional:  A unique identifier that links all of the Spans that are part of this batch.  This field 
         /// should be used when all spans being reported are part of the same operation.  Alternatively,
@@ -22,7 +20,6 @@
         /// Provides additional contextual information that is common to all of the
         /// Spans being reported in this SpanBatch.
         /// </summary>
->>>>>>> 48393051
         public Dictionary<string,object> Attributes { get; internal set; }
 
         internal SpanBatchCommonProperties()
