--- conflicted
+++ resolved
@@ -5,16 +5,23 @@
 
 namespace NewRelic.Telemetry.Spans
 {
+    /// <summary>
+    /// The SpanDataSender is used to send Span data to New Relic.  It manages the communication 
+    /// with the New Relic end points and reports outcomes.
+    /// </summary>
     public class SpanDataSender : DataSender<SpanBatch>
     {
         protected override string EndpointUrl => _config.TraceUrl;
 
+        /// <summary>
+        /// Creates new SpanDataSender setting the options using an instance of TelemetryConfiguration
+        /// to specify settings.
+        /// </summary>
+        /// <param name="configOptions"></param>
         public SpanDataSender(TelemetryConfiguration configOptions) : base(configOptions)
         {
         }
 
-<<<<<<< HEAD
-=======
         /// <summary>
         /// Creates new SpanDataSender setting the options using an instance of TelemetryConfiguration
         /// to specify settings and a Logger Factory that will be used to log information about the
@@ -22,17 +29,10 @@
         /// </summary>
         /// <param name="configOptions"></param>
         /// <param name="loggerFactory"></param>
->>>>>>> 48393051
         public SpanDataSender(TelemetryConfiguration configOptions, ILoggerFactory loggerFactory) : base(configOptions, loggerFactory)
         {
         }
 
-<<<<<<< HEAD
-        public SpanDataSender(IConfiguration configProvider) : base(configProvider)
-        {
-        }
-        
-=======
         /// <summary>
         /// Creates new SpanDataSender obtaining configuration settings from a Configuration Provider 
         /// that is compatible with <see cref="Microsoft.Extensions.Configuration">Microsoft.Extensions.Configuration.</see>
@@ -51,7 +51,6 @@
         /// </summary>
         /// <param name="configProvider"></param>
         /// <param name="loggerFactory"></param>
->>>>>>> 48393051
         public SpanDataSender(IConfiguration configProvider, ILoggerFactory loggerFactory) : base(configProvider, loggerFactory)
         {
         }
