--- conflicted
+++ resolved
@@ -8,15 +8,6 @@
     /// </summary>
     public class Span
     {
-<<<<<<< HEAD
-        public string Id { get; internal set; }
-
-        [DataMember(Name = "trace.id")]
-        public string TraceId { get; internal set; }
-
-        public long? Timestamp { get; internal set; }
-
-=======
         /// <summary>
         /// Uniquely identifies this Span.  This identifier may be used to link other spans
         /// to this one in a parent/child relationship.
@@ -39,7 +30,6 @@
         /// Custom attributes that provide additional context about the
         /// unit of work being represnted by this Span.
         /// </summary>
->>>>>>> 48393051
         public Dictionary<string, object> Attributes { get; internal set; }
 
         internal Span()
