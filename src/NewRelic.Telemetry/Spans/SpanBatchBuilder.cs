﻿using System;
using System.Collections.Generic;
using System.Linq;

namespace NewRelic.Telemetry.Spans
{
    public class SpanBatchBuilder
    {
        private readonly SpanBatch _spanBatch;

<<<<<<< HEAD
=======
        /// <summary>
        /// Creates a new SpanBatch Builder.
        /// </summary>
        /// <returns></returns>
>>>>>>> 48393051
        public static SpanBatchBuilder Create()
        {
            return new SpanBatchBuilder();
        }

        private SpanBatchBuilder()
        {
            _spanBatch = new SpanBatch();
        }

<<<<<<< HEAD
=======
        /// <summary>
        /// Returns the built SpanBatch to the caller.
        /// </summary>
        /// <returns></returns>
>>>>>>> 48393051
        public SpanBatch Build()
        {
            return _spanBatch;
        }

        private SpanBatchCommonProperties _commonProperties => _spanBatch.CommonProperties ?? (_spanBatch.CommonProperties = new SpanBatchCommonProperties());

        private Dictionary<string, object> _attributes => _commonProperties.Attributes ?? (_spanBatch.CommonProperties.Attributes = new Dictionary<string, object>());

        private List<Span> _spans => _spanBatch.Spans ?? (_spanBatch.Spans = new List<Span>());
<<<<<<< HEAD
=======

        /// <summary>
        /// Optional:  Setting the traceId for the SpanBatch indicates that all spans being reported are from 
        /// the same trace/operation.  New Relic will use this to group the spans together.
        /// The traceId should be an identifier that is unique across all operations being performed.
        /// Alternatively, the traceId can be specified on each span individually.
        /// </summary>
        /// <param name="traceId">the unique identifier for the group of spans.</param>
        /// <returns></returns>
>>>>>>> 48393051
        public SpanBatchBuilder WithTraceId(string traceId)
        {
            if (string.IsNullOrWhiteSpace(traceId))
            {
                return this;
            }

            _commonProperties.TraceId = traceId;

            return this;
        }

<<<<<<< HEAD
=======
        /// <summary>
        /// Used to set the value of a custom attribute that is common to all spans being reported 
        /// as part of this SpanBatch.
        /// </summary>
        /// <param name="attribName">Required: The name of the attribute.  If the name is already used, this operation will overwrite any existing value.</param>
        /// <param name="attribValue">The value of the attribute.  A NULL value will NOT be reported to the New Relic endpoint.</param>
        /// <returns></returns>
>>>>>>> 48393051
        public SpanBatchBuilder WithAttribute(string attribName, object attribValue)
        {
            if (string.IsNullOrWhiteSpace(attribName))
            {
                throw new InvalidOperationException($"{nameof(attribName)} cannot be empty.");
            }

            _attributes[attribName] = attribValue;

            return this;
        }

<<<<<<< HEAD
=======
        /// <summary>
        /// Used to apply a set of custom attribute values that are common to all spans being reported
        /// as part of this SpanBatch.
        /// </summary>
        /// <param name="attributes">Collection of Key/Value pairs of attributes.  The keys should be unique.  
        /// In the event of duplicate keys, the last value will be accepted.</param>
        /// <returns></returns>
>>>>>>> 48393051
        public SpanBatchBuilder WithAttributes(ICollection<KeyValuePair<string, object>> attributes)
        {
            if (attributes == null)
            {
                return this;
            }

            foreach (var attrib in attributes)
            {
                WithAttribute(attrib.Key, attrib.Value);
            }

            return this;
        }

        public SpanBatchBuilder WithSpan(Span span)
        {
            if (span == null)
            {
                return this;
            }

            _spans.Add(span);
            return this;
        }

        public SpanBatchBuilder WithSpans(params Span[] spans)
        {
            return WithSpans(spans as IEnumerable<Span>);
        }

        public SpanBatchBuilder WithSpans(IEnumerable<Span> spans)
        {
            if (spans == null)
            {
                return this;
            }

            foreach (var span in spans)
            {
                WithSpan(span);
            }

            return this;
        }
    }
}<|MERGE_RESOLUTION|>--- conflicted
+++ resolved
@@ -4,17 +4,17 @@
 
 namespace NewRelic.Telemetry.Spans
 {
+    /// <summary>
+    /// Used to create batches/collections of spans to be sent to the New Relic Endpoint.
+    /// </summary>
     public class SpanBatchBuilder
     {
         private readonly SpanBatch _spanBatch;
 
-<<<<<<< HEAD
-=======
         /// <summary>
         /// Creates a new SpanBatch Builder.
         /// </summary>
         /// <returns></returns>
->>>>>>> 48393051
         public static SpanBatchBuilder Create()
         {
             return new SpanBatchBuilder();
@@ -25,13 +25,10 @@
             _spanBatch = new SpanBatch();
         }
 
-<<<<<<< HEAD
-=======
         /// <summary>
         /// Returns the built SpanBatch to the caller.
         /// </summary>
         /// <returns></returns>
->>>>>>> 48393051
         public SpanBatch Build()
         {
             return _spanBatch;
@@ -42,8 +39,6 @@
         private Dictionary<string, object> _attributes => _commonProperties.Attributes ?? (_spanBatch.CommonProperties.Attributes = new Dictionary<string, object>());
 
         private List<Span> _spans => _spanBatch.Spans ?? (_spanBatch.Spans = new List<Span>());
-<<<<<<< HEAD
-=======
 
         /// <summary>
         /// Optional:  Setting the traceId for the SpanBatch indicates that all spans being reported are from 
@@ -53,7 +48,6 @@
         /// </summary>
         /// <param name="traceId">the unique identifier for the group of spans.</param>
         /// <returns></returns>
->>>>>>> 48393051
         public SpanBatchBuilder WithTraceId(string traceId)
         {
             if (string.IsNullOrWhiteSpace(traceId))
@@ -66,8 +60,6 @@
             return this;
         }
 
-<<<<<<< HEAD
-=======
         /// <summary>
         /// Used to set the value of a custom attribute that is common to all spans being reported 
         /// as part of this SpanBatch.
@@ -75,7 +67,6 @@
         /// <param name="attribName">Required: The name of the attribute.  If the name is already used, this operation will overwrite any existing value.</param>
         /// <param name="attribValue">The value of the attribute.  A NULL value will NOT be reported to the New Relic endpoint.</param>
         /// <returns></returns>
->>>>>>> 48393051
         public SpanBatchBuilder WithAttribute(string attribName, object attribValue)
         {
             if (string.IsNullOrWhiteSpace(attribName))
@@ -88,8 +79,6 @@
             return this;
         }
 
-<<<<<<< HEAD
-=======
         /// <summary>
         /// Used to apply a set of custom attribute values that are common to all spans being reported
         /// as part of this SpanBatch.
@@ -97,7 +86,6 @@
         /// <param name="attributes">Collection of Key/Value pairs of attributes.  The keys should be unique.  
         /// In the event of duplicate keys, the last value will be accepted.</param>
         /// <returns></returns>
->>>>>>> 48393051
         public SpanBatchBuilder WithAttributes(ICollection<KeyValuePair<string, object>> attributes)
         {
             if (attributes == null)
@@ -113,6 +101,11 @@
             return this;
         }
 
+        /// <summary>
+        /// Adds a single span to this Span Batch.
+        /// </summary>
+        /// <param name="span"></param>
+        /// <returns></returns>
         public SpanBatchBuilder WithSpan(Span span)
         {
             if (span == null)
@@ -124,11 +117,21 @@
             return this;
         }
 
+        /// <summary>
+        /// Adds one or many spans to this batch.
+        /// </summary>
+        /// <param name="spans"></param>
+        /// <returns></returns>
         public SpanBatchBuilder WithSpans(params Span[] spans)
         {
             return WithSpans(spans as IEnumerable<Span>);
         }
 
+        /// <summary>
+        /// Adds a collection of spans to this batch.
+        /// </summary>
+        /// <param name="spans"></param>
+        /// <returns></returns>
         public SpanBatchBuilder WithSpans(IEnumerable<Span> spans)
         {
             if (spans == null)
