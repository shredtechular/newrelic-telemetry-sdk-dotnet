﻿using System;
using System.Collections.Generic;
using NewRelic.Telemetry.Extensions;

namespace NewRelic.Telemetry.Spans
{
    public class SpanBuilder
    {
        private const string attribName_ServiceName = "service.name";
        private const string attribName_DurationMs = "duration.ms";
        private const string attribName_Name = "name";
        private const string attribName_ParentID = "parent.id";
        private const string attribName_Error = "error";

<<<<<<< HEAD
=======
        /// <summary>
        /// Creates a new SpanBuilder with a unique SpanId Identifier.
        /// </summary>
        /// <param name="spanId">Required:  A unique identifier for the span being reported.  This identifier may be used to link child spans.</param>
>>>>>>> 48393051
        public static SpanBuilder Create(string spanId)
        {
            return new SpanBuilder(spanId);
        }

        private readonly Span _span = new Span();

        private Dictionary<string, object> _attributes => _span.Attributes ?? (_span.Attributes = new Dictionary<string, object>());

        private SpanBuilder(string spanId)
        {
            if (string.IsNullOrEmpty(spanId))
            {
                throw new NullReferenceException("Span id is not set.");
            }

            _span.Id = spanId;
        }

<<<<<<< HEAD
=======
        /// <summary>
        /// Returns the built span.
        /// </summary>
>>>>>>> 48393051
        public Span Build()
        {
            return _span;
        }

<<<<<<< HEAD
=======
        /// <summary>
        /// Identifies this span as a unit of work that is part of a specific trace/operation.
        /// </summary>
        /// <param name="traceId"></param>
>>>>>>> 48393051
        public SpanBuilder WithTraceId(string traceId)
        {
            _span.TraceId = traceId;
            return this;
        }

<<<<<<< HEAD
=======
        /// <summary>
        /// Identifies the start time of the unit of work represented by this Span.
        /// </summary>
        /// <param name="timestamp">Unix timestamp value ms precision.  Should be reported in UTC.</param>
>>>>>>> 48393051
        public SpanBuilder WithTimestamp(long timestamp)
        {
            if(timestamp == default)
            {
                return this;
            }

            _span.Timestamp = timestamp;
            return this;
        }

<<<<<<< HEAD
=======
        /// <summary>
        /// Identifies the start time of the operation represented by this Span.
        /// </summary>
        /// <param name="timestamp">UTC time.</param>
>>>>>>> 48393051
        public SpanBuilder WithTimestamp(DateTimeOffset timestamp)
        {
            if (timestamp == null)
            {
                return this;
            }
            
            return WithTimestamp(DateTimeExtensions.ToUnixTimeMilliseconds(timestamp));
        }
        
<<<<<<< HEAD
        public SpanBuilder HasError(bool b)
=======
        /// <summary>
        /// Used to indicate that an error has occurred during the unit of work represented
        /// by this Span.
        /// </summary>
        /// <param name="hasError"></param>
        public SpanBuilder HasError(bool hasError)
>>>>>>> 48393051
        {
            if (hasError)
            {
                return WithAttribute(attribName_Error, true);
            }

            if (_span.Attributes?.ContainsKey(attribName_Error) == true)
            {
                _span.Attributes.Remove(attribName_Error);
            }

            return this;
        }

<<<<<<< HEAD
=======
        /// <summary>
        /// Used to record the duration of the unit of work represented by this Span and downstream work
        /// requested by this unit of work.
        /// </summary>
        /// <param name="durationMs">Duration in milliseconds.</param>
>>>>>>> 48393051
        public SpanBuilder WithDurationMs(double durationMs)
        {
            WithAttribute(attribName_DurationMs, durationMs);
            return this;
        }

<<<<<<< HEAD
        public SpanBuilder WithDurationMs(DateTimeOffset startTimestamp, DateTimeOffset endTimestamp)
        {
            if(startTimestamp == null || endTimestamp == null)
            {
                return this;
            }

            return WithDurationMs(DateTimeExtensions.ToUnixTimeMilliseconds(endTimestamp)
                - DateTimeExtensions.ToUnixTimeMilliseconds(startTimestamp));
        }

=======
        /// <summary>
        /// Used to record both the start and end time as well as the duration of the unit of work 
        /// represented by this Span.
        /// </summary>
        /// <param name="startTimestamp"></param>
        /// <param name="endTimestamp"></param>
>>>>>>> 48393051
        public SpanBuilder WithExecutionTimeInfo(DateTimeOffset startTimestamp, DateTimeOffset endTimestamp)
        {
            if(startTimestamp == null)
            {
                return this;
            }

            var startTimestampUnix = DateTimeExtensions.ToUnixTimeMilliseconds(startTimestamp);
            WithTimestamp(startTimestampUnix);
            
            if(endTimestamp == null)
            {
                return this;
            }

            WithDurationMs(DateTimeExtensions.ToUnixTimeMilliseconds(endTimestamp) - startTimestampUnix);

            return this;
        }

<<<<<<< HEAD
=======
        /// <summary>
        /// Sets the name of the span to something meaningful for later analysis.  This should not be a <see cref="Span.Id">unique 
        /// identifier for the span.</see>  It should describe the unit of work such that executions of
        /// similiar operations can be compared/analyzed.
        /// </summary>
        /// <example>This may be the name of a method being called.</example>
        /// <example>In a web application, this may be the url to the controller action.</example>
        /// <param name="name"></param>
>>>>>>> 48393051
        public SpanBuilder WithName(string name)
        {
            WithAttribute(attribName_Name, name);
            return this;
        }

<<<<<<< HEAD
=======
        /// <summary>
        /// Identifies this Span as a sub-operation of another span.  Used to measure inner-work as part of 
        /// a larger operation.
        /// </summary>
        /// <param name="parentId">The Id of the Span which launched this Span.  <see cref="Span.Id>">See SpanId</see></param>
>>>>>>> 48393051
        public SpanBuilder WithParentId(string parentId)
        {
            WithAttribute(attribName_ParentID, parentId);
            return this;
        }

<<<<<<< HEAD
=======

        /// <summary>
        /// Identifies the name of a service performing the units of work measured by these Spans.
        /// </summary>
        /// <param name="serviceName"></param>
>>>>>>> 48393051
        public SpanBuilder WithServiceName(string serviceName)
        {
            WithAttribute(attribName_ServiceName, serviceName);
            return this;
        }

<<<<<<< HEAD
=======
        /// <summary>
        /// Allows custom attribution of the Span to provide additional contextual
        /// information for later analysis.  
        /// </summary>
        /// <param name="attributes">Key/Value pairs representing the custom attributes.  In the event of a duplicate key, the last value will be used.</param>
>>>>>>> 48393051
        public SpanBuilder WithAttributes<T>(IEnumerable<KeyValuePair<string,T>> attributes)
        {
            if (attributes == null)
            {
                return this;
            }

            foreach (var attrib in attributes)
            {
                WithAttribute(attrib.Key, attrib.Value);
            }

            return this;

        }
    
<<<<<<< HEAD
=======
        /// <summary>
        /// Allows custom attribution of the Span.
        /// </summary>
        /// <param name="attribName">Name of the attribute.  If an attribute with this name already exists, the previous value will be overwritten.</param>
        /// <param name="attribVal">Value of the attribute.</param>
>>>>>>> 48393051
        public SpanBuilder WithAttribute<T>(string attribName, T attribVal)
        {
            if (string.IsNullOrWhiteSpace(attribName))
            {
                throw new InvalidOperationException($"{nameof(attribName)} cannot be empty.");
            }
           
            _attributes[attribName] = attribVal;
            return this;
        }
    }
}<|MERGE_RESOLUTION|>--- conflicted
+++ resolved
@@ -4,6 +4,9 @@
 
 namespace NewRelic.Telemetry.Spans
 {
+    /// <summary>
+    /// Helper class that is used to create new spans.
+    /// </summary>
     public class SpanBuilder
     {
         private const string attribName_ServiceName = "service.name";
@@ -12,13 +15,10 @@
         private const string attribName_ParentID = "parent.id";
         private const string attribName_Error = "error";
 
-<<<<<<< HEAD
-=======
         /// <summary>
         /// Creates a new SpanBuilder with a unique SpanId Identifier.
         /// </summary>
         /// <param name="spanId">Required:  A unique identifier for the span being reported.  This identifier may be used to link child spans.</param>
->>>>>>> 48393051
         public static SpanBuilder Create(string spanId)
         {
             return new SpanBuilder(spanId);
@@ -38,37 +38,28 @@
             _span.Id = spanId;
         }
 
-<<<<<<< HEAD
-=======
         /// <summary>
         /// Returns the built span.
         /// </summary>
->>>>>>> 48393051
         public Span Build()
         {
             return _span;
         }
 
-<<<<<<< HEAD
-=======
         /// <summary>
         /// Identifies this span as a unit of work that is part of a specific trace/operation.
         /// </summary>
         /// <param name="traceId"></param>
->>>>>>> 48393051
         public SpanBuilder WithTraceId(string traceId)
         {
             _span.TraceId = traceId;
             return this;
         }
 
-<<<<<<< HEAD
-=======
         /// <summary>
         /// Identifies the start time of the unit of work represented by this Span.
         /// </summary>
         /// <param name="timestamp">Unix timestamp value ms precision.  Should be reported in UTC.</param>
->>>>>>> 48393051
         public SpanBuilder WithTimestamp(long timestamp)
         {
             if(timestamp == default)
@@ -80,13 +71,10 @@
             return this;
         }
 
-<<<<<<< HEAD
-=======
         /// <summary>
         /// Identifies the start time of the operation represented by this Span.
         /// </summary>
         /// <param name="timestamp">UTC time.</param>
->>>>>>> 48393051
         public SpanBuilder WithTimestamp(DateTimeOffset timestamp)
         {
             if (timestamp == null)
@@ -97,16 +85,12 @@
             return WithTimestamp(DateTimeExtensions.ToUnixTimeMilliseconds(timestamp));
         }
         
-<<<<<<< HEAD
-        public SpanBuilder HasError(bool b)
-=======
         /// <summary>
         /// Used to indicate that an error has occurred during the unit of work represented
         /// by this Span.
         /// </summary>
         /// <param name="hasError"></param>
         public SpanBuilder HasError(bool hasError)
->>>>>>> 48393051
         {
             if (hasError)
             {
@@ -121,40 +105,23 @@
             return this;
         }
 
-<<<<<<< HEAD
-=======
         /// <summary>
         /// Used to record the duration of the unit of work represented by this Span and downstream work
         /// requested by this unit of work.
         /// </summary>
         /// <param name="durationMs">Duration in milliseconds.</param>
->>>>>>> 48393051
         public SpanBuilder WithDurationMs(double durationMs)
         {
             WithAttribute(attribName_DurationMs, durationMs);
             return this;
         }
 
-<<<<<<< HEAD
-        public SpanBuilder WithDurationMs(DateTimeOffset startTimestamp, DateTimeOffset endTimestamp)
-        {
-            if(startTimestamp == null || endTimestamp == null)
-            {
-                return this;
-            }
-
-            return WithDurationMs(DateTimeExtensions.ToUnixTimeMilliseconds(endTimestamp)
-                - DateTimeExtensions.ToUnixTimeMilliseconds(startTimestamp));
-        }
-
-=======
         /// <summary>
         /// Used to record both the start and end time as well as the duration of the unit of work 
         /// represented by this Span.
         /// </summary>
         /// <param name="startTimestamp"></param>
         /// <param name="endTimestamp"></param>
->>>>>>> 48393051
         public SpanBuilder WithExecutionTimeInfo(DateTimeOffset startTimestamp, DateTimeOffset endTimestamp)
         {
             if(startTimestamp == null)
@@ -175,8 +142,6 @@
             return this;
         }
 
-<<<<<<< HEAD
-=======
         /// <summary>
         /// Sets the name of the span to something meaningful for later analysis.  This should not be a <see cref="Span.Id">unique 
         /// identifier for the span.</see>  It should describe the unit of work such that executions of
@@ -185,49 +150,39 @@
         /// <example>This may be the name of a method being called.</example>
         /// <example>In a web application, this may be the url to the controller action.</example>
         /// <param name="name"></param>
->>>>>>> 48393051
         public SpanBuilder WithName(string name)
         {
             WithAttribute(attribName_Name, name);
             return this;
         }
 
-<<<<<<< HEAD
-=======
         /// <summary>
         /// Identifies this Span as a sub-operation of another span.  Used to measure inner-work as part of 
         /// a larger operation.
         /// </summary>
         /// <param name="parentId">The Id of the Span which launched this Span.  <see cref="Span.Id>">See SpanId</see></param>
->>>>>>> 48393051
         public SpanBuilder WithParentId(string parentId)
         {
             WithAttribute(attribName_ParentID, parentId);
             return this;
         }
 
-<<<<<<< HEAD
-=======
 
         /// <summary>
         /// Identifies the name of a service performing the units of work measured by these Spans.
         /// </summary>
         /// <param name="serviceName"></param>
->>>>>>> 48393051
         public SpanBuilder WithServiceName(string serviceName)
         {
             WithAttribute(attribName_ServiceName, serviceName);
             return this;
         }
 
-<<<<<<< HEAD
-=======
         /// <summary>
         /// Allows custom attribution of the Span to provide additional contextual
         /// information for later analysis.  
         /// </summary>
         /// <param name="attributes">Key/Value pairs representing the custom attributes.  In the event of a duplicate key, the last value will be used.</param>
->>>>>>> 48393051
         public SpanBuilder WithAttributes<T>(IEnumerable<KeyValuePair<string,T>> attributes)
         {
             if (attributes == null)
@@ -244,14 +199,11 @@
 
         }
     
-<<<<<<< HEAD
-=======
         /// <summary>
         /// Allows custom attribution of the Span.
         /// </summary>
         /// <param name="attribName">Name of the attribute.  If an attribute with this name already exists, the previous value will be overwritten.</param>
         /// <param name="attribVal">Value of the attribute.</param>
->>>>>>> 48393051
         public SpanBuilder WithAttribute<T>(string attribName, T attribVal)
         {
             if (string.IsNullOrWhiteSpace(attribName))
