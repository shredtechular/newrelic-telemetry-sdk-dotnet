﻿using System;
using System.Collections.Generic;
using NewRelic.Telemetry.Extensions;

namespace NewRelic.Telemetry.Spans
{
    /// <summary>
    /// Helper class that is used to create new spans.
    /// </summary>
    public class SpanBuilder
    {
<<<<<<< HEAD
        private const string attribName_ServiceName = "service.name";
        private const string attribName_DurationMs = "duration.ms";
        private const string attribName_Name = "name";
        internal const string attribName_ParentID = "parent.id";
        private const string attribName_Error = "error";
=======
        internal const string attribName_ServiceName = "service.name";
        internal const string attribName_DurationMs = "duration.ms";
        internal const string attribName_Name = "name";
        internal const string attribName_ParentID = "parent.id";
        internal const string attribName_Error = "error";
>>>>>>> fcdc0dc8

        /// <summary>
        /// Creates a new SpanBuilder with a unique SpanId Identifier.
        /// </summary>
        /// <param name="spanId">Required:  A unique identifier for the span being reported.  This identifier may be used to link child spans.</param>
        public static SpanBuilder Create(string spanId)
        {
            return new SpanBuilder(spanId);
        }

        private readonly Span _span = new Span();

        private Dictionary<string, object> _attributes => _span.Attributes ?? (_span.Attributes = new Dictionary<string, object>());

        private SpanBuilder(string spanId)
        {
            if (string.IsNullOrEmpty(spanId))
            {
                throw new NullReferenceException("Span id is not set.");
            }

            _span.Id = spanId;
        }

        /// <summary>
        /// Returns the built span.
        /// </summary>
        public Span Build()
        {
            return _span;
        }

        /// <summary>
        /// Identifies this span as a unit of work that is part of a specific trace/operation.
        /// </summary>
        /// <param name="traceId"></param>
        public SpanBuilder WithTraceId(string traceId)
        {
            _span.TraceId = traceId;
            return this;
        }

        /// <summary>
        /// Identifies the start time of the unit of work represented by this Span.
        /// </summary>
        /// <param name="timestamp">Unix timestamp value ms precision.  Should be reported in UTC.</param>
        public SpanBuilder WithTimestamp(long timestamp)
        {
            if(timestamp == default)
            {
                return this;
            }

            _span.Timestamp = timestamp;
            return this;
        }

        /// <summary>
        /// Identifies the start time of the operation represented by this Span.
        /// </summary>
        /// <param name="timestamp">UTC time.</param>
        public SpanBuilder WithTimestamp(DateTimeOffset timestamp)
        {
            if (timestamp == null)
            {
                return this;
            }
            
            return WithTimestamp(DateTimeExtensions.ToUnixTimeMilliseconds(timestamp));
        }
        
        /// <summary>
        /// Used to indicate that an error has occurred during the unit of work represented
        /// by this Span.
        /// </summary>
        /// <param name="hasError"></param>
        public SpanBuilder HasError(bool hasError)
        {
            if (hasError)
            {
                return WithAttribute(attribName_Error, true);
            }

            if (_span.Attributes?.ContainsKey(attribName_Error) == true)
            {
                _span.Attributes.Remove(attribName_Error);
            }

            return this;
        }

        /// <summary>
        /// Used to record the duration of the unit of work represented by this Span and downstream work
        /// requested by this unit of work.
        /// </summary>
        /// <param name="durationMs">Duration in milliseconds.</param>
        public SpanBuilder WithDurationMs(double durationMs)
        {
            WithAttribute(attribName_DurationMs, durationMs);
            return this;
        }

        /// <summary>
        /// Used to record both the start and end time as well as the duration of the unit of work 
        /// represented by this Span.
        /// </summary>
        /// <param name="startTimestamp"></param>
        /// <param name="endTimestamp"></param>
        public SpanBuilder WithExecutionTimeInfo(DateTimeOffset startTimestamp, DateTimeOffset endTimestamp)
        {
            if(startTimestamp == null)
            {
                return this;
            }

            var startTimestampUnix = DateTimeExtensions.ToUnixTimeMilliseconds(startTimestamp);
            WithTimestamp(startTimestampUnix);
            
            if(endTimestamp == null)
            {
                return this;
            }

            WithDurationMs(DateTimeExtensions.ToUnixTimeMilliseconds(endTimestamp) - startTimestampUnix);

            return this;
        }

        /// <summary>
        /// Sets the name of the span to something meaningful for later analysis.  This should not be a <see cref="Span.Id">unique 
        /// identifier for the span.</see>  It should describe the unit of work such that executions of
        /// similiar operations can be compared/analyzed.
        /// </summary>
        /// <example>This may be the name of a method being called.</example>
        /// <example>In a web application, this may be the url to the controller action.</example>
        /// <param name="name"></param>
        public SpanBuilder WithName(string name)
        {
            WithAttribute(attribName_Name, name);
            return this;
        }

        /// <summary>
        /// Identifies this Span as a sub-operation of another span.  Used to measure inner-work as part of 
        /// a larger operation.
        /// </summary>
        /// <param name="parentId">The Id of the Span which launched this Span.  <see cref="Span.Id>">See SpanId</see></param>
        public SpanBuilder WithParentId(string parentId)
        {
            WithAttribute(attribName_ParentID, parentId);
            return this;
        }


        /// <summary>
        /// Identifies the name of a service performing the units of work measured by these Spans.
        /// </summary>
        /// <param name="serviceName"></param>
        public SpanBuilder WithServiceName(string serviceName)
        {
            WithAttribute(attribName_ServiceName, serviceName);
            return this;
        }

        /// <summary>
        /// Allows custom attribution of the Span to provide additional contextual
        /// information for later analysis.  
        /// </summary>
        /// <param name="attributes">Key/Value pairs representing the custom attributes.  In the event of a duplicate key, the last value will be used.</param>
        public SpanBuilder WithAttributes<T>(IEnumerable<KeyValuePair<string,T>> attributes)
        {
            if (attributes == null)
            {
                return this;
            }

            foreach (var attrib in attributes)
            {
                WithAttribute(attrib.Key, attrib.Value);
            }

            return this;

        }
    
        /// <summary>
        /// Allows custom attribution of the Span.
        /// </summary>
        /// <param name="attribName">Name of the attribute.  If an attribute with this name already exists, the previous value will be overwritten.</param>
        /// <param name="attribVal">Value of the attribute.</param>
        public SpanBuilder WithAttribute<T>(string attribName, T attribVal)
        {
            if (string.IsNullOrWhiteSpace(attribName))
            {
                throw new InvalidOperationException($"{nameof(attribName)} cannot be empty.");
            }
           
            _attributes[attribName] = attribVal;
            return this;
        }
    }
}<|MERGE_RESOLUTION|>--- conflicted
+++ resolved
@@ -9,19 +9,11 @@
     /// </summary>
     public class SpanBuilder
     {
-<<<<<<< HEAD
-        private const string attribName_ServiceName = "service.name";
-        private const string attribName_DurationMs = "duration.ms";
-        private const string attribName_Name = "name";
-        internal const string attribName_ParentID = "parent.id";
-        private const string attribName_Error = "error";
-=======
         internal const string attribName_ServiceName = "service.name";
         internal const string attribName_DurationMs = "duration.ms";
         internal const string attribName_Name = "name";
         internal const string attribName_ParentID = "parent.id";
         internal const string attribName_Error = "error";
->>>>>>> fcdc0dc8
 
         /// <summary>
         /// Creates a new SpanBuilder with a unique SpanId Identifier.
