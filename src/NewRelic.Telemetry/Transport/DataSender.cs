﻿using Microsoft.Extensions.Configuration;
using Microsoft.Extensions.Logging;
using System;
using System.IO;
using System.IO.Compression;
using System.Linq;
using System.Net;
using System.Net.Http;
using System.Text;
using System.Threading.Tasks;

namespace NewRelic.Telemetry.Transport
{
    public abstract class DataSender<TData> where TData : ITelemetryDataType
    {
        private const string _userAgent = "NewRelic-Dotnet-TelemetrySDK";
        private const string _implementationVersion = "/1.0.0";

        protected readonly TelemetryConfiguration _config;
        protected readonly TelemetryLogging _logger;
        private readonly HttpClient _httpClient;

        //Delegate functions in support of unit testing
        private Func<string, Task<HttpResponseMessage>> _httpHandlerImpl;
        private Func<int, Task> _delayerImpl = new Func<int, Task>(async (int milliseconds) => await Task.Delay(milliseconds));
        private Action<TData, int> _captureSendDataAsyncCallDelegate = null;

        protected abstract string EndpointUrl { get; }

        protected abstract TData[] Split(TData dataToSplit);

        protected abstract bool ContainsNoData(TData dataToCheck);

        protected DataSender(IConfiguration configProvider) : this(configProvider, null)
        {
        }

        protected DataSender(IConfiguration configProvider, ILoggerFactory loggerFactory) : this(new TelemetryConfiguration(configProvider), loggerFactory)
        {
        }
        
        protected DataSender(TelemetryConfiguration config) : this(config, null)
        {
        }

        protected DataSender(TelemetryConfiguration config, ILoggerFactory loggerFactory)
        {
            _config = config;
            _logger = new TelemetryLogging(loggerFactory);

            _httpClient = new HttpClient();
            _httpClient.Timeout = TimeSpan.FromSeconds(_config.SendTimeout);

            //Ensures that DNS expires regularly.
            var sp = ServicePointManager.FindServicePoint(new Uri(EndpointUrl));
            sp.ConnectionLeaseTimeout = 60000;  // 1 minute

            _httpHandlerImpl = SendDataAsync;
<<<<<<< HEAD

=======
        }
        
        internal DataSender<TData> WithDelayFunction(Func<int, Task> delayerImpl)
        {
            _delayerImpl = delayerImpl;
            return this;
        }

        internal void WithHttpHandlerImpl(Func<string, Task<HttpResponseMessage>> httpHandler)
        {
            _httpHandlerImpl = httpHandler;
        }

        internal void WithCaptureSendDataAsyncDelegate(Action<TData, int> captureTestDataImpl)
        {
            _captureSendDataAsyncCallDelegate = captureTestDataImpl;
>>>>>>> 48393051
        }

       private async Task<Response> RetryWithSplit(TData data)
        {
            var newBatches = Split(data);

            if (newBatches == null)
            {
                _logger.Error($@"Cannot send data because it exceeds the size limit and cannot be split.");
                return Response.Failure(HttpStatusCode.RequestEntityTooLarge,"Cannot send data because it exceeds size limit and cannot be further split.");
            }

            _logger.Warning("Splitting the data and retrying.");

            var taskList = new Task<Response>[newBatches.Length];

            for (var i = 0; i < newBatches.Length; i++)
            {
                taskList[i] = SendDataAsync(newBatches[i]);
            }
            
            var responses = await Task.WhenAll(taskList);

            if(responses.All(x=>x.ResponseStatus == NewRelicResponseStatus.Success))
            {
                return Response.Success;
            }

            return Response.Failure(HttpStatusCode.Ambiguous, $"{responses.Count(x=>x.ResponseStatus != NewRelicResponseStatus.Success)} of {responses.Length} requests were NOT successful.");
        }
 
        private async Task<Response> RetryWithDelay(TData data, int retryNum, int? waitTimeInSeconds = null)
        {
            retryNum++;
            if (retryNum > _config.MaxRetryAttempts)
            {
                _logger.Error($@"Send Data failed after {_config.MaxRetryAttempts} attempts.");
                return Response.Failure(HttpStatusCode.RequestTimeout, $"Send Data failed after {_config.MaxRetryAttempts} attempts");
            }

            waitTimeInSeconds = waitTimeInSeconds ?? (int)Math.Min(_config.BackoffMaxSeconds, _config.BackoffDelayFactorSeconds * Math.Pow(2, retryNum - 1));

            _logger.Warning($@"Attempting retry({retryNum}) after {waitTimeInSeconds} seconds.");

            await _delayerImpl(waitTimeInSeconds.Value * 1000);

            var result = await SendDataAsync(data, retryNum);

            return result;
        }

        private async Task<Response> RetryWithServerDelay(TData dataToSend, int retryNum, HttpResponseMessage httpResponse)
        {
            retryNum++;
            if (retryNum > _config.MaxRetryAttempts)
            {
                _logger.Error($@"Send Data failed after {_config.MaxRetryAttempts} attempts.");
                return Response.Failure(HttpStatusCode.RequestTimeout, $"Send Data failed after {_config.MaxRetryAttempts} attempts");
            }

            var retryAfterDelay = httpResponse.Headers?.RetryAfter?.Delta;
            var retryAtSpecificDate = httpResponse.Headers?.RetryAfter?.Date;

            if (!retryAfterDelay.HasValue && retryAtSpecificDate.HasValue)
            {
                retryAfterDelay = retryAtSpecificDate - DateTimeOffset.UtcNow;
            }

            var delayMs = (int)retryAfterDelay.Value.TotalMilliseconds;

            //Perform the delay using the waiter delegate
            await _delayerImpl(delayMs);

            return await SendDataAsync(dataToSend, retryNum);
        }

<<<<<<< HEAD
=======
        /// <summary>
        /// Method used to send a data to New Relic endpoint.  Handles the communication with the New Relic endpoints.
        /// </summary>
        /// <param name="dataToSend">The data to send to New Relic</param>
        /// <returns>New Relic response indicating the outcome and additional information about the interaction with the New Relic endpoint.</returns>
>>>>>>> 48393051
        public async Task<Response> SendDataAsync(TData dataToSend)
        {
            if(string.IsNullOrWhiteSpace(_config.ApiKey))
            {
                _logger.Exception(new ArgumentNullException("Configuration requires API key"));
                return Response.Failure("API Key was not available");
            }

            return await SendDataAsync(dataToSend, 0);
        }

        private async Task<Response> SendDataAsync(TData dataToSend, int retryNum)
        {

            HttpResponseMessage httpResponse;

            try
            {
                _captureSendDataAsyncCallDelegate?.Invoke(dataToSend, retryNum);

                if (ContainsNoData(dataToSend))
                {
                    return Response.DidNotSend;
                }

                var serializedPayload = dataToSend.ToJson();

                httpResponse = await _httpHandlerImpl(serializedPayload);
            }
            catch (Exception ex)
            {
                _logger.Exception(ex.InnerException ?? ex);
                return Response.Exception(ex.InnerException ?? ex);
            }

            switch (httpResponse.StatusCode)
            {
                //Success is any 2xx response
                case HttpStatusCode code when code >= HttpStatusCode.OK && code <= (HttpStatusCode)299:
                    _logger.Debug($@"Response from New Relic ingest API: code: {httpResponse.StatusCode}");
                    return Response.Success;

                case HttpStatusCode.RequestEntityTooLarge:
                    _logger.Warning($@"Response from New Relic ingest API: code: {httpResponse.StatusCode}. Response indicates payload is too large.");
                    return await RetryWithSplit(dataToSend);

                case HttpStatusCode.RequestTimeout:
                    _logger.Warning($@"Response from New Relic ingest API: code: {httpResponse.StatusCode}");
                    return await RetryWithDelay(dataToSend, retryNum);

                case (HttpStatusCode)429:
                    _logger.Warning($@"Response from New Relic ingest API: code: {httpResponse.StatusCode}. ");
                    return await RetryWithServerDelay(dataToSend, retryNum, httpResponse);

                //Anything else is interpreted as a failure condition.  No further attempts are made.
                default:
                    _logger.Error($@"Response from New Relic ingest API: code: {httpResponse.StatusCode}");
                    return Response.Failure(httpResponse.StatusCode, httpResponse.Content?.ToString());
            }
        }

        private async Task<HttpResponseMessage> SendDataAsync(string serializedPayload)
        {
            var serializedBytes = new UTF8Encoding().GetBytes(serializedPayload);

            using (var memoryStream = new MemoryStream())
            {
                using (var gzipStream = new GZipStream(memoryStream, CompressionMode.Compress, true))
                {
                    gzipStream.Write(serializedBytes, 0, serializedBytes.Length);
                }

                memoryStream.Position = 0;

                var streamContent = new StreamContent(memoryStream);
                streamContent.Headers.Add("Content-Type", "application/json; charset=utf-8");
                streamContent.Headers.Add("Content-Encoding", "gzip");
                streamContent.Headers.ContentLength = memoryStream.Length;

                var requestMessage = new HttpRequestMessage(HttpMethod.Post, EndpointUrl);
                requestMessage.Content = streamContent;
                requestMessage.Headers.Add("User-Agent", _userAgent + _implementationVersion);
                requestMessage.Headers.Add("Api-Key", _config.ApiKey);
                requestMessage.Method = HttpMethod.Post;

                var response = await _httpClient.SendAsync(requestMessage);

                if (_config.AuditLoggingEnabled)
                {
                    _logger.Debug($@"Sent payload: '{serializedPayload}'");
                }

                return response;
            }
        }
    }
}<|MERGE_RESOLUTION|>--- conflicted
+++ resolved
@@ -56,9 +56,6 @@
             sp.ConnectionLeaseTimeout = 60000;  // 1 minute
 
             _httpHandlerImpl = SendDataAsync;
-<<<<<<< HEAD
-
-=======
         }
         
         internal DataSender<TData> WithDelayFunction(Func<int, Task> delayerImpl)
@@ -75,7 +72,6 @@
         internal void WithCaptureSendDataAsyncDelegate(Action<TData, int> captureTestDataImpl)
         {
             _captureSendDataAsyncCallDelegate = captureTestDataImpl;
->>>>>>> 48393051
         }
 
        private async Task<Response> RetryWithSplit(TData data)
@@ -152,14 +148,11 @@
             return await SendDataAsync(dataToSend, retryNum);
         }
 
-<<<<<<< HEAD
-=======
         /// <summary>
         /// Method used to send a data to New Relic endpoint.  Handles the communication with the New Relic endpoints.
         /// </summary>
         /// <param name="dataToSend">The data to send to New Relic</param>
         /// <returns>New Relic response indicating the outcome and additional information about the interaction with the New Relic endpoint.</returns>
->>>>>>> 48393051
         public async Task<Response> SendDataAsync(TData dataToSend)
         {
             if(string.IsNullOrWhiteSpace(_config.ApiKey))
