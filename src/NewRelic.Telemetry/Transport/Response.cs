--- conflicted
+++ resolved
@@ -40,13 +40,9 @@
 
         public HttpStatusCode HttpStatusCode { get; private set; }
 
-<<<<<<< HEAD
-        internal Response(bool didSend, HttpStatusCode statusCode)
-=======
         public string Body { get; private set; }
 
         internal Response(NewRelicResponseStatus responseStatus)
->>>>>>> ae104490
         {
             ResponseStatus = responseStatus;
         }
