﻿using System;
using System.Net;

namespace NewRelic.Telemetry.Transport
{
    public enum NewRelicResponseStatus
    {
        /// <summary>
        /// A request was made to send data to New Relic with an empty payload.  This is not an
        /// error condition, but may represent an issue with the usage of the Telemetry SDK.
        /// </summary>
        DidNotSend_NoData,

        /// <summary>
        /// An attempt was made to send data to New Relic endpoint, but an unexpected failure occurred.
        /// </summary>
        Failure,

        /// <summary>
        /// Data was sent to New Relic endpoint and was accepted for processing.
        /// Represents Http Response Codes 2xx
        /// </summary>
        Success
    }

    public class Response
    {
        internal readonly static Response DidNotSend = new Response(NewRelicResponseStatus.DidNotSend_NoData);
        internal readonly static Response Success = new Response(NewRelicResponseStatus.Success);

        internal static Response Failure(HttpStatusCode? httpStatusCode, string responseMessage)
        {
            var result = new Response(NewRelicResponseStatus.Failure);
            result.HttpStatusCode = httpStatusCode;
            result.Message = responseMessage;

            return result;
        }

        internal static Response Failure(string responseMessage)
        {
            return Failure(null, responseMessage);
        }

        internal static Response Exception(Exception ex)
        {
            var result = new Response(NewRelicResponseStatus.Failure);

            result.Message = ex.Message;

            return result;
        }


<<<<<<< HEAD
        public NewRelicResponseStatus ResponseStatus { get; private set; }

        public HttpStatusCode? HttpStatusCode { get; private set; }

=======
        /// <summary>
        /// Summarizes the outcome of the request.  See <see cref="NewRelicResponseStatus"/> for the possible outcomes.
        /// </summary>
        public NewRelicResponseStatus ResponseStatus { get; private set; }

        /// <summary>
        /// If able to communicate with the New Relic endpoint, this is the HTTP response code returned by the endpoint.
        /// This value will be NULL if a failure occurred prior to or during the communication with New Relic.
        /// </summary>
        public HttpStatusCode? HttpStatusCode { get; private set; }

        /// <summary>
        /// Provides additional contextual information about the outcome.
        /// </summary>
>>>>>>> 48393051
        public string Message { get; private set; }

        internal Response(NewRelicResponseStatus responseStatus)
        {
            ResponseStatus = responseStatus;
        }
    }
}<|MERGE_RESOLUTION|>--- conflicted
+++ resolved
@@ -23,6 +23,9 @@
         Success
     }
 
+    /// <summary>
+    /// Provides information regarding the outcome of a request to send data to a New Relic endpoint.
+    /// </summary>
     public class Response
     {
         internal readonly static Response DidNotSend = new Response(NewRelicResponseStatus.DidNotSend_NoData);
@@ -52,12 +55,6 @@
         }
 
 
-<<<<<<< HEAD
-        public NewRelicResponseStatus ResponseStatus { get; private set; }
-
-        public HttpStatusCode? HttpStatusCode { get; private set; }
-
-=======
         /// <summary>
         /// Summarizes the outcome of the request.  See <see cref="NewRelicResponseStatus"/> for the possible outcomes.
         /// </summary>
@@ -72,7 +69,6 @@
         /// <summary>
         /// Provides additional contextual information about the outcome.
         /// </summary>
->>>>>>> 48393051
         public string Message { get; private set; }
 
         internal Response(NewRelicResponseStatus responseStatus)
