﻿<Project Sdk="Microsoft.NET.Sdk">

  <PropertyGroup>
    <TargetFrameworks>netstandard2.0;net45</TargetFrameworks>
    <LangVersion>7.1</LangVersion>

    <Title>New Relic Telemetry SDK</Title>
    <Description>.NET library for sending telemetry data to New Relic</Description>
    <Authors>newrelic</Authors>

    <PackageId>NewRelic.Telemetry</PackageId>
    <PackageTags>newrelic</PackageTags>
    <PackageProjectUrl>https://github.com/newrelic/newrelic-telemetry-sdk-dotnet</PackageProjectUrl>
    <PackageLicenseFile>LICENSE</PackageLicenseFile>
    <IncludeSymbols>true</IncludeSymbols>
    <SymbolPackageFormat>snupkg</SymbolPackageFormat>

    <Major>1</Major>
    <Minor>0</Minor>
    <Build>0</Build>
    <Revision>0</Revision>
    <Version>$(Major).$(Minor).$(Build).$(Revision)</Version>
    <PackageVersion>$(Major).$(Minor).$(Build)-beta</PackageVersion>
    <AssemblyVersion>$(Major).0.0.0</AssemblyVersion>
    <FileVersion>$(Major).$(Minor).$(Build).$(Revision)</FileVersion>

    <SignAssembly>true</SignAssembly>
    <AssemblyOriginatorKeyFile>..\..\keys\NewRelic.Telemetry.snk</AssemblyOriginatorKeyFile>
    <GeneratePackageOnBuild>true</GeneratePackageOnBuild>
    <PackageIconUrl>https://newrelic.com/images/avatar-newrelic.png</PackageIconUrl>
    <RepositoryUrl>https://github.com/newrelic/newrelic-telemetry-sdk-dotnet</RepositoryUrl>
    <PackageReleaseNotes>For detailed information see: https://github.com/newrelic/newrelic-telemetry-sdk-dotnet/CHANGELOG.md</PackageReleaseNotes>
    <Copyright>Copyright (c) 2008-2020 New Relic, Inc.  All rights reserved.</Copyright>

  </PropertyGroup>

  <ItemGroup>
    <PackageReference Include="Microsoft.Extensions.Configuration" Version="1.0.0" />
    <PackageReference Include="Microsoft.Extensions.Logging.Abstractions" Version="1.0.0" />
    <PackageReference Include="Microsoft.SourceLink.GitHub" Version="1.0.0-beta2-19554-01" PrivateAssets="All" />
    <PackageReference Include="System.Net.Http" Version="4.3.4" />
    <PackageReference Include="Utf8Json" Version="1.3.7" />
  </ItemGroup>

  <ItemGroup>
    <None Include="..\..\LICENSE" Pack="true" PackagePath="" />    
  </ItemGroup>

  <ItemGroup>
    <AssemblyAttribute Include="System.Runtime.CompilerServices.InternalsVisibleTo">
      <_Parameter1>NewRelic.Telemetry.Tests, PublicKey=0024000004800000940000000602000000240000525341310004000001000100198f2915b649f8774e7937c4e37e39918db1ad4e83109623c1895e386e964f6aa344aeb61d87ac9bd1f086a7be8a97d90f9ad9994532e5fb4038d9f867eb5ed02066ae24086cf8a82718564ebac61d757c9cbc0cc80f69cc4738f48f7fc2859adfdc15f5dde3e05de785f0ed6b6e020df738242656b02c5c596a11e628752bd0</_Parameter1>
    </AssemblyAttribute>

    <AssemblyAttribute Include="System.Runtime.CompilerServices.InternalsVisibleTo">
      <_Parameter1>OpenTelemetry.Exporter.NewRelic.Tests, PublicKey=0024000004800000940000000602000000240000525341310004000001000100198f2915b649f8774e7937c4e37e39918db1ad4e83109623c1895e386e964f6aa344aeb61d87ac9bd1f086a7be8a97d90f9ad9994532e5fb4038d9f867eb5ed02066ae24086cf8a82718564ebac61d757c9cbc0cc80f69cc4738f48f7fc2859adfdc15f5dde3e05de785f0ed6b6e020df738242656b02c5c596a11e628752bd0</_Parameter1>
    </AssemblyAttribute>
    
    <AssemblyAttribute Include="System.Runtime.CompilerServices.InternalsVisibleTo">
      <_Parameter1>DynamicProxyGenAssembly2, PublicKey=0024000004800000940000000602000000240000525341310004000001000100c547cac37abd99c8db225ef2f6c8a3602f3b3606cc9891605d02baa56104f4cfc0734aa39b93bf7852f7d9266654753cc297e7d2edfe0bac1cdcf9f717241550e0a7b191195b7667bb4f64bcb8e2121380fd1d9d46ad2d92d2d15605093924cceaf74c4861eff62abf69b9291ed0a340e113be11e6a7d3113e92484cf7045cc7</_Parameter1>
    </AssemblyAttribute>
    
    <AssemblyAttribute Include="NewRelic.Telemetry.PackageVersion">
      <_Parameter1>$(PackageVersion)</_Parameter1>
    </AssemblyAttribute>
  </ItemGroup>
<<<<<<< HEAD

  <ItemGroup>
    <Service Include="{508349b6-6b84-4df5-91f0-309beebad82d}" />
  </ItemGroup>
  
=======
>>>>>>> 9d85f9d6
</Project><|MERGE_RESOLUTION|>--- conflicted
+++ resolved
@@ -63,12 +63,9 @@
       <_Parameter1>$(PackageVersion)</_Parameter1>
     </AssemblyAttribute>
   </ItemGroup>
-<<<<<<< HEAD
 
-  <ItemGroup>
+   <ItemGroup>
     <Service Include="{508349b6-6b84-4df5-91f0-309beebad82d}" />
   </ItemGroup>
-  
-=======
->>>>>>> 9d85f9d6
+
 </Project>