--- conflicted
+++ resolved
@@ -2,34 +2,23 @@
 
 namespace NewRelic.Telemetry
 {
+    /// <summary>
+    /// Configuration settings for the New Relic Telemetry SDK.
+    /// </summary>
     public class TelemetryConfiguration
     {
-<<<<<<< HEAD
-=======
         /// <summary>
         /// REQUIRED: Your Insights Insert API Key.  This value is required in order to communicate with the
         /// New Relic Endpoint. 
         /// </summary>
         /// <see cref="https://docs.newrelic.com/docs/insights/insights-data-sources/custom-data/introduction-event-api#register">for more information</see>
->>>>>>> 48393051
         public string ApiKey { get; private set; }
 
+        /// <summary>
+        /// The New Relic endpoint where Trace/Span information is sent.
+        /// </summary>
         public string TraceUrl { get; private set; } = "https://trace-api.newrelic.com/trace/v1";
 
-<<<<<<< HEAD
-        public bool AuditLoggingEnabled { get; private set; } = false;
-
-        public int SendTimeout { get; private set; } = 5;
-        
-        public int MaxRetryAttempts { get; private set; } = 8;
-
-        public int BackoffMaxSeconds { get; private set; } = 80;
-
-        public int BackoffDelayFactorSeconds { get; private set; } = 5;
-
-        public string ServiceName { get; private set; }
-
-=======
         /// <summary>
         /// Logs messages sent-to and received-by the New Relic endpoints.  This setting
         /// is useful for troubleshooting, but is not recommended in production environments.
@@ -77,24 +66,23 @@
         /// A list of the New Relic endpoints where information is sent.  This collection may be used
         /// to filter out communications with New Relic endpoints during analysis.
         /// </summary>
->>>>>>> 48393051
         public string[] NewRelicEndpoints => new []
         {
             TraceUrl
         };
 
+        /// <summary>
+        /// Creates the Configuration object accepting all default settings.
+        /// </summary>
         public TelemetryConfiguration()
         {
         }
 
-<<<<<<< HEAD
-=======
         /// <summary>
         /// Creates the Configuration object using a configuration provider as defined
         /// by <see cref="Microsoft.Extensions.Configuration">Microsoft.Extensions.Configuration</see>.
         /// </summary>
         /// <param name="configProvider"></param>
->>>>>>> 48393051
         public TelemetryConfiguration(IConfiguration configProvider)
         {
             string overrideUrl;
@@ -162,23 +150,17 @@
             }
         }
 
-<<<<<<< HEAD
-=======
         /// <summary>
         /// Allows overriding the endpoint to which trace/span information is sent.
         /// This value should NOT be changed from the default unless you are in a test scenario or
         /// have been instructed to do so by New Relic Technical Support.
         /// </summary>
         /// <param name="url"></param>
->>>>>>> 48393051
         public TelemetryConfiguration WithOverrideEndpointUrl_Trace(string url)
         {
             TraceUrl = url;
             return this;
         }
-<<<<<<< HEAD
- 
-=======
 
         /// <summary>
         /// Allows programmatic setting of the API key.  The API Key is required when communicating
@@ -186,70 +168,55 @@
         /// </summary>
         /// <param name="apiKey"></param>
         /// <see cref="https://docs.newrelic.com/docs/insights/insights-data-sources/custom-data/introduction-event-api#register">for more information</see>
->>>>>>> 48393051
         public TelemetryConfiguration WithAPIKey(string apiKey)
         {
             ApiKey = apiKey;
             return this;
         }
 
-<<<<<<< HEAD
-=======
         /// <summary>
         /// Allows detailed logging of the information sent to/received from New Relic endpoints.
         /// This setting is useful for testing and should not be enabled in production environments.
         /// </summary>
         /// <param name="enabled"></param>
->>>>>>> 48393051
         public TelemetryConfiguration WithAuditLoggingEnabled(bool enabled)
         {
             AuditLoggingEnabled = enabled;
             return this;
         }
 
-<<<<<<< HEAD
-=======
         /// <summary>
         /// Sets how long the Data Sender will wait for a response from a New Relic endpoint before
         /// considering the request as timed-out.
         /// </summary>
         /// <param name="timeoutSeconds"></param>
->>>>>>> 48393051
         public TelemetryConfiguration WithSendTimeoutSeconds(int timeoutSeconds)
         {
             SendTimeout = timeoutSeconds;
             return this;
         }
 
-<<<<<<< HEAD
-=======
         /// <summary>
         /// Identifies the number of times a request will be retried in the event of failure.
         /// </summary>
         /// <param name="retryAttempts"></param>
->>>>>>> 48393051
         public TelemetryConfiguration WithMaxRetryAttempts(int retryAttempts)
         {
             MaxRetryAttempts = retryAttempts;
             return this;
         }
 
-<<<<<<< HEAD
-=======
         /// <summary>
         /// Identifies the maximum amount of time that the DataSender will wait between
         /// retry attempts.
         /// </summary>
         /// <param name="backoffMaxSeconds"></param>
->>>>>>> 48393051
         public TelemetryConfiguration WithBackoffMaxSeconds(int backoffMaxSeconds)
         {
             BackoffMaxSeconds = backoffMaxSeconds;
             return this;
         }
 
-<<<<<<< HEAD
-=======
 
         /// <summary>
         /// Each time the DataSender retries, it backs-off and waits for a longer period of time.
@@ -260,20 +227,16 @@
         /// With a BackOffDelayFactorSeconds of 5 and BackoffMaxSeconds of 80. 
         /// Backoffs would be 5s (5^1), 25s (5^2), 80s (2^3=125 -> 80), 80s (2^4 = 625 -> 80), etc. 
         /// </example>
->>>>>>> 48393051
         public TelemetryConfiguration WithBackoffDelayFactorSeconds(int delayFactorSeconds)
         {
             BackoffDelayFactorSeconds = delayFactorSeconds;
             return this;
         }
 
-<<<<<<< HEAD
-=======
         /// <summary>
         /// Identifies the name of the service being reported on to the New Relic endpoints.
         /// </summary>
         /// <param name="serviceName"></param>
->>>>>>> 48393051
         public TelemetryConfiguration WithServiceName(string serviceName)
         {
             ServiceName = serviceName;
